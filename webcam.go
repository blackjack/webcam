--- conflicted
+++ resolved
@@ -16,16 +16,10 @@
 	bufcount  uint32
 	buffers   [][]byte
 	streaming bool
-<<<<<<< HEAD
-	controls  map[string]control
-}
-
-=======
 }
 
 type ControlID uint32
 
->>>>>>> b9930e97
 type Control struct {
 	Name string
 	Min  int32
@@ -139,29 +133,6 @@
 	w.bufcount = count
 	return nil
 }
-<<<<<<< HEAD
-
-// Get the list of available controls.
-func (w *Webcam) GetControlList() []Control {
-	var clist []Control
-	if len(w.controls) == 0 {
-		w.controls = queryControls(w.fd)
-	}
-	for s, c := range w.controls {
-		clist = append(clist, Control{s, c.min, c.max})
-	}
-	return clist
-}
-
-// Get the value of a control.
-func (w *Webcam) GetControl(name string) (int32, error) {
-	c, err := w.lookupControl(name)
-	if err != nil {
-		return 0, err
-	}
-	return getControl(w.fd, c.id)
-}
-=======
 
 // Get a map of available controls.
 func (w *Webcam) GetControls() map[ControlID]Control {
@@ -189,43 +160,11 @@
 	}
 
 	err := mmapRequestBuffers(w.fd, &w.bufcount)
->>>>>>> b9930e97
-
-// Set a control.
-func (w *Webcam) SetControl(name string, value int32) error {
-	c, err := w.lookupControl(name)
-	if err != nil {
-		return err
-	}
-	return setControl(w.fd, c.id, value)
-}
-
-<<<<<<< HEAD
-func (w *Webcam) lookupControl(name string) (control, error) {
-	if len(w.controls) == 0 {
-		w.controls = queryControls(w.fd)
-	}
-	c, ok := w.controls[name]
-	if !ok {
-		return control{}, errors.New("Unknown control: " + name)
-	}
-	return c, nil
-}
-
-// Start streaming process
-func (w *Webcam) StartStreaming() error {
-	if w.streaming {
-		return errors.New("Already streaming")
-	}
-
-	err := mmapRequestBuffers(w.fd, &w.bufcount)
 
 	if err != nil {
 		return errors.New("Failed to map request buffers: " + string(err.Error()))
 	}
 
-=======
->>>>>>> b9930e97
 	w.buffers = make([][]byte, w.bufcount, w.bufcount)
 	for index, _ := range w.buffers {
 		var length uint32
