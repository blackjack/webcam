--- conflicted
+++ resolved
@@ -3,7 +3,6 @@
 import (
 	"bytes"
 	"encoding/binary"
-	"strings"
 	"unsafe"
 
 	"github.com/blackjack/webcam/ioctl"
@@ -20,10 +19,7 @@
 
 type control struct {
 	id     uint32
-<<<<<<< HEAD
-=======
 	name   string
->>>>>>> b9930e97
 	c_type controlType
 	min    int32
 	max    int32
@@ -475,21 +471,12 @@
 	return ioctl.Ioctl(fd, VIDIOC_S_CTRL, uintptr(unsafe.Pointer(ctrl)))
 }
 
-<<<<<<< HEAD
-func queryControls(fd uintptr) map[string]control {
-	var controls map[string]control = make(map[string]control)
-	var err error
-	// Don't use V42L_CID_BASE since it is the same as brightness.
-	var id uint32
-	for err != ioctl.ErrEINVAL {
-=======
 func queryControls(fd uintptr) []control {
 	controls := []control{}
 	var err error
 	// Don't use V42L_CID_BASE since it is the same as brightness.
 	var id uint32
 	for err == nil {
->>>>>>> b9930e97
 		id |= V4L2_CTRL_FLAG_NEXT_CTRL
 		query := &v4l2_queryctrl{}
 		query.id = id
@@ -511,18 +498,10 @@
 				c.c_type = c_menu
 			}
 			c.id = id
-<<<<<<< HEAD
-			c.min = query.minimum
-			c.max = query.maximum
-			// Normalise name (' ' -> '_', make lower case).
-			n := strings.Replace(strings.ToLower(CToGoString(query.name[:])), " ", "_", -1)
-			controls[n] = c
-=======
 			c.name = CToGoString(query.name[:])
 			c.min = query.minimum
 			c.max = query.maximum
 			controls = append(controls, c)
->>>>>>> b9930e97
 		}
 	}
 	return controls
